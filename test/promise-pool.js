'use strict'

const { test } = require('uvu')
const expect = require('expect')
const PromisePool = require('../dist')

const pause = timeout => new Promise(resolve => setTimeout(resolve, timeout))
<<<<<<< HEAD
jest.spyOn(global.console, 'log').mockImplementation()

describe('Promise Pool', () => {
  it('creates a new PromisePool', async () => {
    const pool = new PromisePool()
    expect(pool.concurrency).toEqual(10)
  })

  it('supports a static .for method', async () => {
    const users = [1, 2, 3]
    const userPool = PromisePool.for(users)
    expect(userPool.items).toEqual(users)
    expect(userPool instanceof PromisePool).toBe(true)
  })

  it('supports a static .withConcurrency method', async () => {
    const pool = PromisePool.withConcurrency(4)
    expect(pool.concurrency).toEqual(4)
    expect(pool instanceof PromisePool).toBe(true)
  })

  it('allows method chaining for the promise pool setup', async () => {
    const users = [1, 2, 3]
    const userPool = new PromisePool().withConcurrency(2).for(users)
    expect(userPool.items).toEqual(users)
    expect(userPool.concurrency).toEqual(2)
    expect(userPool).toBeInstanceOf(PromisePool)

    const timeouts = [1, 2, 3]
    const timeoutPool = new PromisePool().for(timeouts).withConcurrency(5)
    expect(timeoutPool.items).toEqual(timeouts)
    expect(timeoutPool.concurrency).toEqual(5)
    expect(timeoutPool).toBeInstanceOf(PromisePool)
  })

  it('handles empty items', async () => {
    const pool = new PromisePool()
    const { results } = await pool.process(() => {})
    expect(results).toEqual([])
  })

  it('ensures concurrency is a number', async () => {
    const pool = new PromisePool()
    const fn = () => {}

    await expect(pool.withConcurrency(1).process(fn)).not.toReject()
    await expect(pool.withConcurrency(0).process(fn)).toReject(TypeError)
    await expect(pool.withConcurrency(-1).process(fn)).toReject(TypeError)
    await expect(pool.withConcurrency(Infinity).process(fn)).not.toReject()
    await expect(pool.withConcurrency(null).process(fn)).toReject(TypeError)
  })

  it('ensures the items are an array', async () => {
    const pool = new PromisePool()
    const fn = () => {}

    await expect(pool.for([]).process(fn)).not.toReject()
    await expect(pool.for('non-array').process(fn)).toReject(TypeError)
  })

  it('throws when missing the callback in .process', async () => {
    const pool = new PromisePool()
    expect(pool.process()).toReject()
  })

  it('concurrency: 2', async () => {
    const start = Date.now()
    const timeouts = [400, 100, 200, 300, 100]

    const { results, errors } = await PromisePool
      .withConcurrency(2)
      .for(timeouts)
      .process(async timeout => {
        await pause(timeout)
        return timeout
      })

    expect(errors).toEqual([])
    expect(results).toEqual([100, 200, 400, 100, 300])

    const elapsed = Date.now() - start

    // expect 400ms because 2 tasks run in parallel,
    //   and task 1 and 2 start, waiting 400ms and 100ms
    //   and task 2 finishes (after 100ms)
    //   and the pool starts task 3 waiting 200ms
    //   and task 3 finishes (after 200ms)
    //   and the pool starts task 4 waiting 300ms
    //   and task 1 finishes (after 100ms (400ms in total))
    //   and the pool starts task 5 waiting 100ms
    //   and task 5 finishes (after 100ms)
    //   and task 4 finishes (after 300ms)
    expect(elapsed).toBeWithin(600, 650)
  })

  it('ensures concurrency', async () => {
    const start = Date.now()
    const timeouts = [100, 20, 30, 10, 10, 10, 50]

    const { results } = await PromisePool
      .withConcurrency(2)
      .for(timeouts)
      .process(async timeout => {
        await pause(timeout)
        return timeout
      })

    expect(results).toEqual([20, 30, 10, 10, 10, 100, 50])

    const elapsed = Date.now() - start

    // expect the first task to take the longest processing time
    // and expect all other tasks to finish while task 1 is running
    expect(elapsed).toBeWithin(130, 160)
  })

  it('handles concurrency greater than items in the list', async () => {
    const ids = [1, 2, 3, 4, 5]

    const { results } = await PromisePool
      .withConcurrency(3000)
      .for(ids)
      .process(async timeout => {
        await pause(timeout)
        return timeout
      })

    expect(results).toEqual([1, 2, 3, 4, 5])
  })

  it('returns errors', async () => {
    const ids = [1, 2, 3, 4]

    const { results, errors } = await PromisePool
      .withConcurrency(2)
      .for(ids)
      .process(id => {
        if (id === 3) throw new Error('Oh no, not a 3.')

        return id
      })

    expect(results).toEqual([1, 2, 4])

    expect(errors.length).toEqual(1)
    expect(errors[0].item).toEqual(3)
    expect(errors[0]).toBeInstanceOf(Error)
    expect(errors[0].message).toEqual('Oh no, not a 3.')
  })

  it('keeps processing with when errors occur', async () => {
    const ids = Array.from({ length: 10 }, (_, i) => i + 1)

    const start = Date.now()

    const { results, errors } = await PromisePool
      .withConcurrency(2)
      .for(ids)
      .process(async id => {
        await pause(20)

        if (id === 1) {
          throw new Error('I can’t keep the first item')
        }

        return id
      })

    expect(results).toEqual([2, 3, 4, 5, 6, 7, 8, 9, 10])

    expect(errors.length).toEqual(1)
    expect(errors).toSatisfyAll(error => error.message === 'I can’t keep the first item')

    const elapsed = Date.now() - start

    // 10 tasks are in the pool
    // expect 20ms for 2 parally running tasks
    // results in 5 batches each batch taking about 20ms
    // takes around 100ms for all items to process
    expect(elapsed).toBeWithin(100, 200)
  })

  it('fails when not passing a function for the error handler', async () => {
    const pool = await PromisePool
      .for([1, 2, 3])
      .handleError('non-function')

    expect(pool.process(() => {})).toReject()
  })

  it('should handle error and continue processing', async () => {
    const ids = [1, 2, 3, 4]
    const collectedItemsOnError = []

    const { results, errors } = await PromisePool
      .withConcurrency(2)
      .for(ids)
      .handleError((_, item) => {
        collectedItemsOnError.push(item)
      })
      .process(id => {
        if (id === 3) throw new Error('Oh no, not a 3.')

        return id
      })

    expect(errors).toEqual([])
    expect(results).toEqual([1, 2, 4])
    expect(collectedItemsOnError).toEqual([3])
  })

  it('should allow custom processing on a specific error', async () => {
    const ids = [1, 2, 3, 4]

    const { results, errors } = await PromisePool
      .withConcurrency(2)
      .for(ids)
      .handleError(async error => {
        if (error instanceof RangeError) {
          console.log('RangeError')
        }
      })
      .process(id => {
        if (id === 4) throw new RangeError('Oh no, too large')

        return id
      })

    expect(errors).toEqual([])
    expect(results).toEqual([1, 2, 3])
    expect(console.log).toBeCalledWith('RangeError')
  })

  it('rethrowing an error from the error handler should stop promise pool immediately', async () => {
    const ids = [1, 2, 3, 4]

    await expect(PromisePool
      .withConcurrency(2)
      .for(ids)
      .handleError(error => {
        throw error
      })
      .process(id => {
        if (id === 4) throw new RangeError('Oh no, too large')

        return id
      })).rejects.toThrowError(RangeError)
  })

  it('fails without error', async () => {
    const ids = [1, 2, 3, 4, 5]

    const { errors } = await PromisePool
      .withConcurrency(2)
      .for(ids)
      .process(async id => {
        await new Promise((resolve, reject) => setTimeout(reject, 10))

        return id
      })

    expect(errors.length).toEqual(ids.length)
    expect(errors).toSatisfyAll(error => error.message === '')
  })

  it('fails with string', async () => {
    const ids = [1, 2, 3]

    const { errors } = await PromisePool
      .withConcurrency(2)
      .for(ids)
      .process(async () => {
        // eslint-disable-next-line prefer-promise-reject-errors
        return Promise.reject('failed')
      })

    expect(errors).toSatisfyAll(error => error.message === 'failed')
  })

  it('fails with Error and stacktrace', async () => {
    const ids = [1, 2, 3]

    const { errors } = await PromisePool
      .withConcurrency(2)
      .for(ids)
      .process(async () => {
        throw new Error('failing')
      })

    expect(errors).toSatisfyAll(error => error.message === 'failing')
  })

  it('fails with object', async () => {
    const ids = [1, 2, 3]

    const { errors } = await PromisePool
      .withConcurrency(2)
      .for(ids)
      .process(async () => {
        // eslint-disable-next-line prefer-promise-reject-errors
        return Promise.reject({ message: 'failed' })
      })

    expect(errors).toSatisfyAll(error => error.message === 'failed')
  })

  describe('stop the pool', () => {
    it('stops the pool from .process', async () => {
      const timeouts = [10, 20, 30, 40, 50]

      const { results } = await PromisePool
        .withConcurrency(2)
        .for(timeouts)
        .process(async (timeout, pool) => {
          if (timeout > 30) {
            return pool.stop()
          }

          await pause(timeout)
          return timeout
        })

      expect(results).toEqual([10, 20, 30])
    })

    it('stops the pool from .process without returning pool.stop', async () => {
      const timeouts = [10, 20, 30, 40, 50]

      const { results } = await PromisePool
        .for(timeouts)
        .process(async (timeout, pool) => {
          if (timeout === 30) {
            pool.stop()
          }

          await pause(timeout)
          return timeout
        })

      expect(results).toEqual([10, 20])
    })

    it('stops the pool from sync .handleError', async () => {
      const timeouts = [10, 20, 30, 40, 50]

      const { results } = await PromisePool
        .withConcurrency(2)
        .for(timeouts)
        .handleError((_, __, pool) => {
          return pool.stop()
        })
        .process(async (timeout) => {
          if (timeout > 30) {
            throw new Error('stop the pool')
          }

          await pause(timeout)
          return timeout
        })

      expect(results).toEqual([10, 20, 30])
    })

    it('stops the pool from async error handler', async () => {
      const timeouts = [10, 20, 30, 40, 50]

      const { results } = await PromisePool
        .for(timeouts)
        .handleError(async (_, __, pool) => {
          pool.stop()
        })
        .process(async (timeout) => {
          if (timeout < 30) {
            throw new Error('stop the pool')
          }

          await pause(timeout)
          return timeout
        })

      expect(results).toEqual([30])
    })
  })
})
=======

test('creates a new PromisePool', async () => {
  const pool = new PromisePool()
  expect(pool.concurrency).toEqual(10)
})

test('supports a static .for method', async () => {
  const users = [1, 2, 3]
  const userPool = PromisePool.for(users)
  expect(userPool.items).toEqual(users)
  expect(userPool instanceof PromisePool).toBe(true)
})

test('supports a static .withConcurrency method', async () => {
  const pool = PromisePool.withConcurrency(4)
  expect(pool.concurrency).toEqual(4)
  expect(pool instanceof PromisePool).toBe(true)
})

test('allows method chaining for the promise pool setup', async () => {
  const users = [1, 2, 3]
  const userPool = new PromisePool().withConcurrency(2).for(users)
  expect(userPool.items).toEqual(users)
  expect(userPool.concurrency).toEqual(2)
  expect(userPool).toBeInstanceOf(PromisePool)

  const timeouts = [1, 2, 3]
  const timeoutPool = new PromisePool().for(timeouts).withConcurrency(5)
  expect(timeoutPool.items).toEqual(timeouts)
  expect(timeoutPool.concurrency).toEqual(5)
  expect(timeoutPool).toBeInstanceOf(PromisePool)
})

test('handles empty items', async () => {
  const pool = new PromisePool()
  const { results } = await pool.process(() => {})
  expect(results).toEqual([])
})

test('ensures concurrency is a number', async () => {
  const pool = new PromisePool()
  const fn = () => {}

  expect(await pool.withConcurrency(1).process(fn)).toEqual({ errors: [], results: [] })
  expect(await pool.withConcurrency(Infinity).process(fn)).toEqual({ errors: [], results: [] })

  await expect(pool.withConcurrency(0).process(fn)).rejects.toThrow(TypeError)
  await expect(pool.withConcurrency(-1).process(fn)).rejects.toThrow(TypeError)
  await expect(pool.withConcurrency(null).process(fn)).rejects.toThrow(TypeError)
})

test('ensures the items are an array', async () => {
  const pool = new PromisePool()
  const fn = () => {}

  await expect(pool.for('non-array').process(fn)).rejects.toThrow(TypeError)
  await expect(await pool.for([]).process(fn)).toEqual({ errors: [], results: [] })
})

test('throws when missing the callback in .process', async () => {
  const pool = new PromisePool()
  expect(pool.process()).rejects.toThrow()
})

test('concurrency: 2', async () => {
  const start = Date.now()
  const timeouts = [400, 100, 200, 300, 100]

  const { results, errors } = await PromisePool
    .withConcurrency(2)
    .for(timeouts)
    .process(async timeout => {
      await pause(timeout)
      return timeout
    })

  expect(errors).toEqual([])
  expect(results).toEqual([100, 200, 400, 100, 300])

  const elapsed = Date.now() - start

  // expect 400ms because 2 tasks run in parallel,
  //   and task 1 and 2 start, waiting 400ms and 100ms
  //   and task 2 finishes (after 100ms)
  //   and the pool starts task 3 waiting 200ms
  //   and task 3 finishes (after 200ms)
  //   and the pool starts task 4 waiting 300ms
  //   and task 1 finishes (after 100ms (400ms in total))
  //   and the pool starts task 5 waiting 100ms
  //   and task 5 finishes (after 100ms)
  //   and task 4 finishes (after 300ms)
  expect(elapsed).toBeGreaterThanOrEqual(600)
  expect(elapsed).toBeLessThanOrEqual(650)
})

test('ensures concurrency', async () => {
  const start = Date.now()
  const timeouts = [100, 20, 30, 10, 10, 10, 50]

  const { results } = await PromisePool
    .withConcurrency(2)
    .for(timeouts)
    .process(async timeout => {
      await pause(timeout)
      return timeout
    })

  expect(results).toEqual([20, 30, 10, 10, 10, 100, 50])

  const elapsed = Date.now() - start

  // expect the first task to take the longest processing time
  // and expect all other tasks to finish while task 1 is running
  expect(elapsed).toBeGreaterThanOrEqual(130)
  expect(elapsed).toBeLessThanOrEqual(160)
})

test('handles concurrency greater than items in the list', async () => {
  const ids = [1, 2, 3, 4, 5]

  const { results } = await PromisePool
    .withConcurrency(3000)
    .for(ids)
    .process(async timeout => {
      await pause(timeout)
      return timeout
    })

  expect(results).toEqual([1, 2, 3, 4, 5])
})

test('returns errors', async () => {
  const ids = [1, 2, 3, 4]

  const { results, errors } = await PromisePool
    .withConcurrency(2)
    .for(ids)
    .process(id => {
      if (id === 3) throw new Error('Oh no, not a 3.')

      return id
    })

  expect(results).toEqual([1, 2, 4])

  expect(errors.length).toEqual(1)
  expect(errors[0].item).toEqual(3)
  expect(errors[0]).toBeInstanceOf(Error)
  expect(errors[0].message).toEqual('Oh no, not a 3.')
})

test('keeps processing with when errors occur', async () => {
  const ids = Array.from({ length: 10 }, (_, i) => i + 1)

  const start = Date.now()

  const { results, errors } = await PromisePool
    .withConcurrency(2)
    .for(ids)
    .process(async id => {
      await pause(20)

      if (id === 1) {
        throw new Error('I can’t keep the first item')
      }

      return id
    })

  expect(results).toEqual([2, 3, 4, 5, 6, 7, 8, 9, 10])

  expect(errors.length).toEqual(1)
  expect(
    errors.every(error => error.message === 'I can’t keep the first item')
  ).toBe(true)

  const elapsed = Date.now() - start

  // 10 tasks are in the pool
  // expect 20ms for 2 parally running tasks
  // results in 5 batches each batch taking about 20ms
  // takes around 100ms for all items to process
  expect(elapsed).toBeGreaterThanOrEqual(100)
  expect(elapsed).toBeLessThanOrEqual(200)
})

test('fails when not passing a function for the error handler', async () => {
  const pool = await PromisePool
    .for([1, 2, 3])
    .handleError('non-function')

  await expect(pool.process(() => {})).rejects.toThrow()
})

test('should handle error and continue processing', async () => {
  const ids = [1, 2, 3, 4]
  const collectedItemsOnError = []

  const { results, errors } = await PromisePool
    .withConcurrency(2)
    .for(ids)
    .handleError((_, item) => {
      collectedItemsOnError.push(item)
    })
    .process(id => {
      if (id === 3) throw new Error('Oh no, not a 3.')

      return id
    })

  expect(errors).toEqual([])
  expect(results).toEqual([1, 2, 4])
  expect(collectedItemsOnError).toEqual([3])
})

test('should allow custom processing on a specific error', async () => {
  const ids = [1, 2, 3, 4]
  let calledError

  const { results, errors } = await PromisePool
    .withConcurrency(2)
    .for(ids)
    .handleError(async error => {
      if (error instanceof RangeError) {
        calledError = error
      }
    })
    .process(id => {
      if (id === 4) throw new RangeError('Oh no, too large')

      return id
    })

  expect(errors).toEqual([])
  expect(results).toEqual([1, 2, 3])
  expect(calledError).toBeInstanceOf(RangeError)
})

test('rethrowing an error from the error handler should stop promise pool immediately', async () => {
  const ids = [1, 2, 3, 4]

  await expect(PromisePool
    .withConcurrency(2)
    .for(ids)
    .handleError(error => {
      throw error
    })
    .process(id => {
      if (id === 4) throw new RangeError('Oh no, too large')

      return id
    })).rejects.toThrowError(RangeError)
})

test('fails without error', async () => {
  const ids = [1, 2, 3, 4, 5]

  const { errors } = await PromisePool
    .withConcurrency(2)
    .for(ids)
    .process(async id => {
      await new Promise((resolve, reject) => setTimeout(reject, 10))

      return id
    })

  expect(errors.length).toEqual(ids.length)
  expect(
    errors.every(error => error.message === '')
  ).toBe(true)
})

test('fails with string', async () => {
  const ids = [1, 2, 3]

  const { errors } = await PromisePool
    .withConcurrency(2)
    .for(ids)
    .process(async () => {
      // eslint-disable-next-line prefer-promise-reject-errors
      return Promise.reject('failed')
    })

  expect(
    errors.every(error => error.message === 'failed')
  ).toBe(true)
})

test('fails with Error and stacktrace', async () => {
  const ids = [1, 2, 3]

  const { errors } = await PromisePool
    .withConcurrency(2)
    .for(ids)
    .process(async () => {
      throw new Error('failing')
    })

  expect(
    errors.every(error => error.message === 'failing')
  ).toBe(true)
})

test('fails with object', async () => {
  const ids = [1, 2, 3]

  const { errors } = await PromisePool
    .withConcurrency(2)
    .for(ids)
    .process(async () => {
      // eslint-disable-next-line prefer-promise-reject-errors
      return Promise.reject({ message: 'failed' })
    })

  expect(
    errors.every(error => error.message === 'failed')
  ).toBe(true)
})

test('.process provides an index as the second argument', async () => {
  const ids = [1, 2, 3, 4, 5]

  const { results } = await PromisePool
    .withConcurrency(10)
    .for(ids)
    .process(async (timeout, index) => {
      await pause(timeout)
      return { index, timeout }
    })

  expect(results).toEqual([
    { index: 0, timeout: 1 },
    { index: 1, timeout: 2 },
    { index: 2, timeout: 3 },
    { index: 3, timeout: 4 },
    { index: 4, timeout: 5 }
  ])
})

test.run()
>>>>>>> 2cf3ba80
<|MERGE_RESOLUTION|>--- conflicted
+++ resolved
@@ -1,396 +1,10 @@
 'use strict'
 
-const { test } = require('uvu')
 const expect = require('expect')
 const PromisePool = require('../dist')
+const { test } = require('uvu')
 
 const pause = timeout => new Promise(resolve => setTimeout(resolve, timeout))
-<<<<<<< HEAD
-jest.spyOn(global.console, 'log').mockImplementation()
-
-describe('Promise Pool', () => {
-  it('creates a new PromisePool', async () => {
-    const pool = new PromisePool()
-    expect(pool.concurrency).toEqual(10)
-  })
-
-  it('supports a static .for method', async () => {
-    const users = [1, 2, 3]
-    const userPool = PromisePool.for(users)
-    expect(userPool.items).toEqual(users)
-    expect(userPool instanceof PromisePool).toBe(true)
-  })
-
-  it('supports a static .withConcurrency method', async () => {
-    const pool = PromisePool.withConcurrency(4)
-    expect(pool.concurrency).toEqual(4)
-    expect(pool instanceof PromisePool).toBe(true)
-  })
-
-  it('allows method chaining for the promise pool setup', async () => {
-    const users = [1, 2, 3]
-    const userPool = new PromisePool().withConcurrency(2).for(users)
-    expect(userPool.items).toEqual(users)
-    expect(userPool.concurrency).toEqual(2)
-    expect(userPool).toBeInstanceOf(PromisePool)
-
-    const timeouts = [1, 2, 3]
-    const timeoutPool = new PromisePool().for(timeouts).withConcurrency(5)
-    expect(timeoutPool.items).toEqual(timeouts)
-    expect(timeoutPool.concurrency).toEqual(5)
-    expect(timeoutPool).toBeInstanceOf(PromisePool)
-  })
-
-  it('handles empty items', async () => {
-    const pool = new PromisePool()
-    const { results } = await pool.process(() => {})
-    expect(results).toEqual([])
-  })
-
-  it('ensures concurrency is a number', async () => {
-    const pool = new PromisePool()
-    const fn = () => {}
-
-    await expect(pool.withConcurrency(1).process(fn)).not.toReject()
-    await expect(pool.withConcurrency(0).process(fn)).toReject(TypeError)
-    await expect(pool.withConcurrency(-1).process(fn)).toReject(TypeError)
-    await expect(pool.withConcurrency(Infinity).process(fn)).not.toReject()
-    await expect(pool.withConcurrency(null).process(fn)).toReject(TypeError)
-  })
-
-  it('ensures the items are an array', async () => {
-    const pool = new PromisePool()
-    const fn = () => {}
-
-    await expect(pool.for([]).process(fn)).not.toReject()
-    await expect(pool.for('non-array').process(fn)).toReject(TypeError)
-  })
-
-  it('throws when missing the callback in .process', async () => {
-    const pool = new PromisePool()
-    expect(pool.process()).toReject()
-  })
-
-  it('concurrency: 2', async () => {
-    const start = Date.now()
-    const timeouts = [400, 100, 200, 300, 100]
-
-    const { results, errors } = await PromisePool
-      .withConcurrency(2)
-      .for(timeouts)
-      .process(async timeout => {
-        await pause(timeout)
-        return timeout
-      })
-
-    expect(errors).toEqual([])
-    expect(results).toEqual([100, 200, 400, 100, 300])
-
-    const elapsed = Date.now() - start
-
-    // expect 400ms because 2 tasks run in parallel,
-    //   and task 1 and 2 start, waiting 400ms and 100ms
-    //   and task 2 finishes (after 100ms)
-    //   and the pool starts task 3 waiting 200ms
-    //   and task 3 finishes (after 200ms)
-    //   and the pool starts task 4 waiting 300ms
-    //   and task 1 finishes (after 100ms (400ms in total))
-    //   and the pool starts task 5 waiting 100ms
-    //   and task 5 finishes (after 100ms)
-    //   and task 4 finishes (after 300ms)
-    expect(elapsed).toBeWithin(600, 650)
-  })
-
-  it('ensures concurrency', async () => {
-    const start = Date.now()
-    const timeouts = [100, 20, 30, 10, 10, 10, 50]
-
-    const { results } = await PromisePool
-      .withConcurrency(2)
-      .for(timeouts)
-      .process(async timeout => {
-        await pause(timeout)
-        return timeout
-      })
-
-    expect(results).toEqual([20, 30, 10, 10, 10, 100, 50])
-
-    const elapsed = Date.now() - start
-
-    // expect the first task to take the longest processing time
-    // and expect all other tasks to finish while task 1 is running
-    expect(elapsed).toBeWithin(130, 160)
-  })
-
-  it('handles concurrency greater than items in the list', async () => {
-    const ids = [1, 2, 3, 4, 5]
-
-    const { results } = await PromisePool
-      .withConcurrency(3000)
-      .for(ids)
-      .process(async timeout => {
-        await pause(timeout)
-        return timeout
-      })
-
-    expect(results).toEqual([1, 2, 3, 4, 5])
-  })
-
-  it('returns errors', async () => {
-    const ids = [1, 2, 3, 4]
-
-    const { results, errors } = await PromisePool
-      .withConcurrency(2)
-      .for(ids)
-      .process(id => {
-        if (id === 3) throw new Error('Oh no, not a 3.')
-
-        return id
-      })
-
-    expect(results).toEqual([1, 2, 4])
-
-    expect(errors.length).toEqual(1)
-    expect(errors[0].item).toEqual(3)
-    expect(errors[0]).toBeInstanceOf(Error)
-    expect(errors[0].message).toEqual('Oh no, not a 3.')
-  })
-
-  it('keeps processing with when errors occur', async () => {
-    const ids = Array.from({ length: 10 }, (_, i) => i + 1)
-
-    const start = Date.now()
-
-    const { results, errors } = await PromisePool
-      .withConcurrency(2)
-      .for(ids)
-      .process(async id => {
-        await pause(20)
-
-        if (id === 1) {
-          throw new Error('I can’t keep the first item')
-        }
-
-        return id
-      })
-
-    expect(results).toEqual([2, 3, 4, 5, 6, 7, 8, 9, 10])
-
-    expect(errors.length).toEqual(1)
-    expect(errors).toSatisfyAll(error => error.message === 'I can’t keep the first item')
-
-    const elapsed = Date.now() - start
-
-    // 10 tasks are in the pool
-    // expect 20ms for 2 parally running tasks
-    // results in 5 batches each batch taking about 20ms
-    // takes around 100ms for all items to process
-    expect(elapsed).toBeWithin(100, 200)
-  })
-
-  it('fails when not passing a function for the error handler', async () => {
-    const pool = await PromisePool
-      .for([1, 2, 3])
-      .handleError('non-function')
-
-    expect(pool.process(() => {})).toReject()
-  })
-
-  it('should handle error and continue processing', async () => {
-    const ids = [1, 2, 3, 4]
-    const collectedItemsOnError = []
-
-    const { results, errors } = await PromisePool
-      .withConcurrency(2)
-      .for(ids)
-      .handleError((_, item) => {
-        collectedItemsOnError.push(item)
-      })
-      .process(id => {
-        if (id === 3) throw new Error('Oh no, not a 3.')
-
-        return id
-      })
-
-    expect(errors).toEqual([])
-    expect(results).toEqual([1, 2, 4])
-    expect(collectedItemsOnError).toEqual([3])
-  })
-
-  it('should allow custom processing on a specific error', async () => {
-    const ids = [1, 2, 3, 4]
-
-    const { results, errors } = await PromisePool
-      .withConcurrency(2)
-      .for(ids)
-      .handleError(async error => {
-        if (error instanceof RangeError) {
-          console.log('RangeError')
-        }
-      })
-      .process(id => {
-        if (id === 4) throw new RangeError('Oh no, too large')
-
-        return id
-      })
-
-    expect(errors).toEqual([])
-    expect(results).toEqual([1, 2, 3])
-    expect(console.log).toBeCalledWith('RangeError')
-  })
-
-  it('rethrowing an error from the error handler should stop promise pool immediately', async () => {
-    const ids = [1, 2, 3, 4]
-
-    await expect(PromisePool
-      .withConcurrency(2)
-      .for(ids)
-      .handleError(error => {
-        throw error
-      })
-      .process(id => {
-        if (id === 4) throw new RangeError('Oh no, too large')
-
-        return id
-      })).rejects.toThrowError(RangeError)
-  })
-
-  it('fails without error', async () => {
-    const ids = [1, 2, 3, 4, 5]
-
-    const { errors } = await PromisePool
-      .withConcurrency(2)
-      .for(ids)
-      .process(async id => {
-        await new Promise((resolve, reject) => setTimeout(reject, 10))
-
-        return id
-      })
-
-    expect(errors.length).toEqual(ids.length)
-    expect(errors).toSatisfyAll(error => error.message === '')
-  })
-
-  it('fails with string', async () => {
-    const ids = [1, 2, 3]
-
-    const { errors } = await PromisePool
-      .withConcurrency(2)
-      .for(ids)
-      .process(async () => {
-        // eslint-disable-next-line prefer-promise-reject-errors
-        return Promise.reject('failed')
-      })
-
-    expect(errors).toSatisfyAll(error => error.message === 'failed')
-  })
-
-  it('fails with Error and stacktrace', async () => {
-    const ids = [1, 2, 3]
-
-    const { errors } = await PromisePool
-      .withConcurrency(2)
-      .for(ids)
-      .process(async () => {
-        throw new Error('failing')
-      })
-
-    expect(errors).toSatisfyAll(error => error.message === 'failing')
-  })
-
-  it('fails with object', async () => {
-    const ids = [1, 2, 3]
-
-    const { errors } = await PromisePool
-      .withConcurrency(2)
-      .for(ids)
-      .process(async () => {
-        // eslint-disable-next-line prefer-promise-reject-errors
-        return Promise.reject({ message: 'failed' })
-      })
-
-    expect(errors).toSatisfyAll(error => error.message === 'failed')
-  })
-
-  describe('stop the pool', () => {
-    it('stops the pool from .process', async () => {
-      const timeouts = [10, 20, 30, 40, 50]
-
-      const { results } = await PromisePool
-        .withConcurrency(2)
-        .for(timeouts)
-        .process(async (timeout, pool) => {
-          if (timeout > 30) {
-            return pool.stop()
-          }
-
-          await pause(timeout)
-          return timeout
-        })
-
-      expect(results).toEqual([10, 20, 30])
-    })
-
-    it('stops the pool from .process without returning pool.stop', async () => {
-      const timeouts = [10, 20, 30, 40, 50]
-
-      const { results } = await PromisePool
-        .for(timeouts)
-        .process(async (timeout, pool) => {
-          if (timeout === 30) {
-            pool.stop()
-          }
-
-          await pause(timeout)
-          return timeout
-        })
-
-      expect(results).toEqual([10, 20])
-    })
-
-    it('stops the pool from sync .handleError', async () => {
-      const timeouts = [10, 20, 30, 40, 50]
-
-      const { results } = await PromisePool
-        .withConcurrency(2)
-        .for(timeouts)
-        .handleError((_, __, pool) => {
-          return pool.stop()
-        })
-        .process(async (timeout) => {
-          if (timeout > 30) {
-            throw new Error('stop the pool')
-          }
-
-          await pause(timeout)
-          return timeout
-        })
-
-      expect(results).toEqual([10, 20, 30])
-    })
-
-    it('stops the pool from async error handler', async () => {
-      const timeouts = [10, 20, 30, 40, 50]
-
-      const { results } = await PromisePool
-        .for(timeouts)
-        .handleError(async (_, __, pool) => {
-          pool.stop()
-        })
-        .process(async (timeout) => {
-          if (timeout < 30) {
-            throw new Error('stop the pool')
-          }
-
-          await pause(timeout)
-          return timeout
-        })
-
-      expect(results).toEqual([30])
-    })
-  })
-})
-=======
 
 test('creates a new PromisePool', async () => {
   const pool = new PromisePool()
@@ -730,5 +344,4 @@
   ])
 })
 
-test.run()
->>>>>>> 2cf3ba80
+test.run()