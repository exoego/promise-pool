'use strict'

import { ReturnValue } from './return-value'
import { PromisePoolExecutor } from './promise-pool-executor'
import { ErrorHandler, ProcessHandler, OnProgressCallback } from './contracts'

export class PromisePool<T, ShouldUseCorrespondingResults extends boolean = false> {
  /**
   * The processable items.
   */
  private readonly items: T[]

  /**
   * The number of promises running concurrently.
   */
  private concurrency: number

  /**
<<<<<<< HEAD
   * Determine whether to put a task’s result at the same position in the result
   * array as its related source item has in the source array. Failing tasks
   * and those items that didn’t run carry a related symbol as a value.
   */
  private shouldResultsCorrespond: boolean
=======
   * The maximum timeout in milliseconds for the item handler, or `undefined` to disable.
   */
  private timeout: number | undefined
>>>>>>> 6a1e5fa8

  /**
   * The error handler callback function
   */
  private errorHandler?: ErrorHandler<T>

  /**
   * The `taskStarted` handler callback functions
   */
  private readonly onTaskStartedHandlers: Array<OnProgressCallback<T>>

  /**
   * The `taskFinished` handler callback functions
   */
  private readonly onTaskFinishedHandlers: Array<OnProgressCallback<T>>

  public static readonly notRun: symbol = Symbol('notRun')
  public static readonly failed: symbol = Symbol('failed')

  /**
   * Instantiates a new promise pool with a default `concurrency: 10` and `items: []`.
   *
   * @param {Object} options
   */
  constructor (items?: T[]) {
    this.timeout = undefined
    this.concurrency = 10
    this.shouldResultsCorrespond = false
    this.items = items ?? []
    this.errorHandler = undefined
    this.onTaskStartedHandlers = []
    this.onTaskFinishedHandlers = []
  }

  /**
   * Set the number of tasks to process concurrently in the promise pool.
   *
   * @param {Integer} concurrency
   *
   * @returns {PromisePool}
   */
  withConcurrency (concurrency: number): PromisePool<T> {
    this.concurrency = concurrency

    return this
  }

  /**
   * Set the number of tasks to process concurrently in the promise pool.
   *
   * @param {Number} concurrency
   *
   * @returns {PromisePool}
   */
  static withConcurrency (concurrency: number): PromisePool<unknown> {
    return new this().withConcurrency(concurrency)
  }

  /**
   * Set the timeout in milliseconds for the pool handler.
   *
   * @param {Number} timeout
   *
   * @returns {PromisePool}
   */
  withTimeout (timeout: number): PromisePool<T> {
    this.timeout = timeout

    return this
  }

  /**
   * Set the timeout in milliseconds for the pool handler.
   *
   * @param {Number} timeout
   *
   * @returns {PromisePool}
   */
  static withTimeout (timeout: number): PromisePool<unknown> {
    return new this().withTimeout(timeout)
  }

  /**
   * Set the items to be processed in the promise pool.
   *
   * @param {T[]} items
   *
   * @returns {PromisePool}
   */
  for<T> (items: T[]): PromisePool<T> {
    return typeof this.timeout === 'number'
      ? new PromisePool<T>(items).withConcurrency(this.concurrency).withTimeout(this.timeout)
      : new PromisePool<T>(items).withConcurrency(this.concurrency)
  }

  /**
   * Set the items to be processed in the promise pool.
   *
   * @param {T[]} items
   *
   * @returns {PromisePool}
   */
  static for<T> (items: T[]): PromisePool<T> {
    return new this<T>().for(items)
  }

  /**
   * Set the error handler function to execute when an error occurs.
   *
   * @param {ErrorHandler<T>} handler
   *
   * @returns {PromisePool}
   */
  handleError (handler: ErrorHandler<T>): PromisePool<T> {
    this.errorHandler = handler

    return this
  }

  /**
   * Assign the given callback `handler` function to run when a task starts.
   *
   * @param {OnProgressCallback<T>} handler
   *
   * @returns {PromisePool}
   */
  onTaskStarted (handler: OnProgressCallback<T>): PromisePool<T> {
    this.onTaskStartedHandlers.push(handler)

    return this
  }

  /**
   * Assign the given callback `handler` function to run when a task finished.
   *
   * @param {OnProgressCallback<T>} handler
   *
   * @returns {PromisePool}
   */
  onTaskFinished (handler: OnProgressCallback<T>): PromisePool<T> {
    this.onTaskFinishedHandlers.push(handler)

    return this
  }

  /**
   * Assign whether to keep corresponding results between source items and resulting tasks.
   */
  useCorrespondingResults (): PromisePool<T, true> {
    this.shouldResultsCorrespond = true

    return this
  }

  /**
   * Starts processing the promise pool by iterating over the items
   * and running each item through the async `callback` function.
   *
   * @param {ProcessHandler} The async processing function receiving each item from the `items` array.
   *
   * @returns Promise<{ results, errors }>
   */
  async process<ResultType, ErrorType = any> (
    callback: ProcessHandler<T, ResultType>
  ): Promise<ReturnValue<T, ShouldUseCorrespondingResults extends true ? ResultType | symbol : ResultType, ErrorType>> {
    return new PromisePoolExecutor<T, ResultType>()
      .useConcurrency(this.concurrency)
<<<<<<< HEAD
      .useCorrespondingResults(this.shouldResultsCorrespond)
=======
      .withTimeout(this.timeout)
>>>>>>> 6a1e5fa8
      .withHandler(callback)
      .handleError(this.errorHandler)
      .onTaskStarted(this.onTaskStartedHandlers)
      .onTaskFinished(this.onTaskFinishedHandlers)
      .for(this.items)
      .start()
  }
}
<|MERGE_RESOLUTION|>--- conflicted
+++ resolved
@@ -1,209 +1,205 @@
-'use strict'
-
-import { ReturnValue } from './return-value'
-import { PromisePoolExecutor } from './promise-pool-executor'
-import { ErrorHandler, ProcessHandler, OnProgressCallback } from './contracts'
-
-export class PromisePool<T, ShouldUseCorrespondingResults extends boolean = false> {
-  /**
-   * The processable items.
-   */
-  private readonly items: T[]
-
-  /**
-   * The number of promises running concurrently.
-   */
-  private concurrency: number
-
-  /**
-<<<<<<< HEAD
-   * Determine whether to put a task’s result at the same position in the result
-   * array as its related source item has in the source array. Failing tasks
-   * and those items that didn’t run carry a related symbol as a value.
-   */
-  private shouldResultsCorrespond: boolean
-=======
-   * The maximum timeout in milliseconds for the item handler, or `undefined` to disable.
-   */
-  private timeout: number | undefined
->>>>>>> 6a1e5fa8
-
-  /**
-   * The error handler callback function
-   */
-  private errorHandler?: ErrorHandler<T>
-
-  /**
-   * The `taskStarted` handler callback functions
-   */
-  private readonly onTaskStartedHandlers: Array<OnProgressCallback<T>>
-
-  /**
-   * The `taskFinished` handler callback functions
-   */
-  private readonly onTaskFinishedHandlers: Array<OnProgressCallback<T>>
-
-  public static readonly notRun: symbol = Symbol('notRun')
-  public static readonly failed: symbol = Symbol('failed')
-
-  /**
-   * Instantiates a new promise pool with a default `concurrency: 10` and `items: []`.
-   *
-   * @param {Object} options
-   */
-  constructor (items?: T[]) {
-    this.timeout = undefined
-    this.concurrency = 10
-    this.shouldResultsCorrespond = false
-    this.items = items ?? []
-    this.errorHandler = undefined
-    this.onTaskStartedHandlers = []
-    this.onTaskFinishedHandlers = []
-  }
-
-  /**
-   * Set the number of tasks to process concurrently in the promise pool.
-   *
-   * @param {Integer} concurrency
-   *
-   * @returns {PromisePool}
-   */
-  withConcurrency (concurrency: number): PromisePool<T> {
-    this.concurrency = concurrency
-
-    return this
-  }
-
-  /**
-   * Set the number of tasks to process concurrently in the promise pool.
-   *
-   * @param {Number} concurrency
-   *
-   * @returns {PromisePool}
-   */
-  static withConcurrency (concurrency: number): PromisePool<unknown> {
-    return new this().withConcurrency(concurrency)
-  }
-
-  /**
-   * Set the timeout in milliseconds for the pool handler.
-   *
-   * @param {Number} timeout
-   *
-   * @returns {PromisePool}
-   */
-  withTimeout (timeout: number): PromisePool<T> {
-    this.timeout = timeout
-
-    return this
-  }
-
-  /**
-   * Set the timeout in milliseconds for the pool handler.
-   *
-   * @param {Number} timeout
-   *
-   * @returns {PromisePool}
-   */
-  static withTimeout (timeout: number): PromisePool<unknown> {
-    return new this().withTimeout(timeout)
-  }
-
-  /**
-   * Set the items to be processed in the promise pool.
-   *
-   * @param {T[]} items
-   *
-   * @returns {PromisePool}
-   */
-  for<T> (items: T[]): PromisePool<T> {
-    return typeof this.timeout === 'number'
-      ? new PromisePool<T>(items).withConcurrency(this.concurrency).withTimeout(this.timeout)
-      : new PromisePool<T>(items).withConcurrency(this.concurrency)
-  }
-
-  /**
-   * Set the items to be processed in the promise pool.
-   *
-   * @param {T[]} items
-   *
-   * @returns {PromisePool}
-   */
-  static for<T> (items: T[]): PromisePool<T> {
-    return new this<T>().for(items)
-  }
-
-  /**
-   * Set the error handler function to execute when an error occurs.
-   *
-   * @param {ErrorHandler<T>} handler
-   *
-   * @returns {PromisePool}
-   */
-  handleError (handler: ErrorHandler<T>): PromisePool<T> {
-    this.errorHandler = handler
-
-    return this
-  }
-
-  /**
-   * Assign the given callback `handler` function to run when a task starts.
-   *
-   * @param {OnProgressCallback<T>} handler
-   *
-   * @returns {PromisePool}
-   */
-  onTaskStarted (handler: OnProgressCallback<T>): PromisePool<T> {
-    this.onTaskStartedHandlers.push(handler)
-
-    return this
-  }
-
-  /**
-   * Assign the given callback `handler` function to run when a task finished.
-   *
-   * @param {OnProgressCallback<T>} handler
-   *
-   * @returns {PromisePool}
-   */
-  onTaskFinished (handler: OnProgressCallback<T>): PromisePool<T> {
-    this.onTaskFinishedHandlers.push(handler)
-
-    return this
-  }
-
-  /**
-   * Assign whether to keep corresponding results between source items and resulting tasks.
-   */
-  useCorrespondingResults (): PromisePool<T, true> {
-    this.shouldResultsCorrespond = true
-
-    return this
-  }
-
-  /**
-   * Starts processing the promise pool by iterating over the items
-   * and running each item through the async `callback` function.
-   *
-   * @param {ProcessHandler} The async processing function receiving each item from the `items` array.
-   *
-   * @returns Promise<{ results, errors }>
-   */
-  async process<ResultType, ErrorType = any> (
-    callback: ProcessHandler<T, ResultType>
-  ): Promise<ReturnValue<T, ShouldUseCorrespondingResults extends true ? ResultType | symbol : ResultType, ErrorType>> {
-    return new PromisePoolExecutor<T, ResultType>()
-      .useConcurrency(this.concurrency)
-<<<<<<< HEAD
-      .useCorrespondingResults(this.shouldResultsCorrespond)
-=======
-      .withTimeout(this.timeout)
->>>>>>> 6a1e5fa8
-      .withHandler(callback)
-      .handleError(this.errorHandler)
-      .onTaskStarted(this.onTaskStartedHandlers)
-      .onTaskFinished(this.onTaskFinishedHandlers)
-      .for(this.items)
-      .start()
-  }
-}
+'use strict'
+
+import { ReturnValue } from './return-value'
+import { PromisePoolExecutor } from './promise-pool-executor'
+import { ErrorHandler, ProcessHandler, OnProgressCallback } from './contracts'
+
+export class PromisePool<T, ShouldUseCorrespondingResults extends boolean = false> {
+  /**
+   * The processable items.
+   */
+  private readonly items: T[]
+
+  /**
+   * The number of promises running concurrently.
+   */
+  private concurrency: number
+
+  /**
+   * Determine whether to put a task’s result at the same position in the result
+   * array as its related source item has in the source array. Failing tasks
+   * and those items that didn’t run carry a related symbol as a value.
+   */
+  private shouldResultsCorrespond: boolean
+
+  /**
+   * The maximum timeout in milliseconds for the item handler, or `undefined` to disable.
+   */
+  private timeout: number | undefined
+
+  /**
+   * The error handler callback function
+   */
+  private errorHandler?: ErrorHandler<T>
+
+  /**
+   * The `taskStarted` handler callback functions
+   */
+  private readonly onTaskStartedHandlers: Array<OnProgressCallback<T>>
+
+  /**
+   * The `taskFinished` handler callback functions
+   */
+  private readonly onTaskFinishedHandlers: Array<OnProgressCallback<T>>
+
+  public static readonly notRun: symbol = Symbol('notRun')
+  public static readonly failed: symbol = Symbol('failed')
+
+  /**
+   * Instantiates a new promise pool with a default `concurrency: 10` and `items: []`.
+   *
+   * @param {Object} options
+   */
+  constructor (items?: T[]) {
+    this.timeout = undefined
+    this.concurrency = 10
+    this.shouldResultsCorrespond = false
+    this.items = items ?? []
+    this.errorHandler = undefined
+    this.onTaskStartedHandlers = []
+    this.onTaskFinishedHandlers = []
+  }
+
+  /**
+   * Set the number of tasks to process concurrently in the promise pool.
+   *
+   * @param {Integer} concurrency
+   *
+   * @returns {PromisePool}
+   */
+  withConcurrency (concurrency: number): PromisePool<T> {
+    this.concurrency = concurrency
+
+    return this
+  }
+
+  /**
+   * Set the number of tasks to process concurrently in the promise pool.
+   *
+   * @param {Number} concurrency
+   *
+   * @returns {PromisePool}
+   */
+  static withConcurrency (concurrency: number): PromisePool<unknown> {
+    return new this().withConcurrency(concurrency)
+  }
+
+  /**
+   * Set the timeout in milliseconds for the pool handler.
+   *
+   * @param {Number} timeout
+   *
+   * @returns {PromisePool}
+   */
+  withTimeout (timeout: number): PromisePool<T> {
+    this.timeout = timeout
+
+    return this
+  }
+
+  /**
+   * Set the timeout in milliseconds for the pool handler.
+   *
+   * @param {Number} timeout
+   *
+   * @returns {PromisePool}
+   */
+  static withTimeout (timeout: number): PromisePool<unknown> {
+    return new this().withTimeout(timeout)
+  }
+
+  /**
+   * Set the items to be processed in the promise pool.
+   *
+   * @param {T[]} items
+   *
+   * @returns {PromisePool}
+   */
+  for<T> (items: T[]): PromisePool<T> {
+    return typeof this.timeout === 'number'
+      ? new PromisePool<T>(items).withConcurrency(this.concurrency).withTimeout(this.timeout)
+      : new PromisePool<T>(items).withConcurrency(this.concurrency)
+  }
+
+  /**
+   * Set the items to be processed in the promise pool.
+   *
+   * @param {T[]} items
+   *
+   * @returns {PromisePool}
+   */
+  static for<T> (items: T[]): PromisePool<T> {
+    return new this<T>().for(items)
+  }
+
+  /**
+   * Set the error handler function to execute when an error occurs.
+   *
+   * @param {ErrorHandler<T>} handler
+   *
+   * @returns {PromisePool}
+   */
+  handleError (handler: ErrorHandler<T>): PromisePool<T> {
+    this.errorHandler = handler
+
+    return this
+  }
+
+  /**
+   * Assign the given callback `handler` function to run when a task starts.
+   *
+   * @param {OnProgressCallback<T>} handler
+   *
+   * @returns {PromisePool}
+   */
+  onTaskStarted (handler: OnProgressCallback<T>): PromisePool<T> {
+    this.onTaskStartedHandlers.push(handler)
+
+    return this
+  }
+
+  /**
+   * Assign the given callback `handler` function to run when a task finished.
+   *
+   * @param {OnProgressCallback<T>} handler
+   *
+   * @returns {PromisePool}
+   */
+  onTaskFinished (handler: OnProgressCallback<T>): PromisePool<T> {
+    this.onTaskFinishedHandlers.push(handler)
+
+    return this
+  }
+
+  /**
+   * Assign whether to keep corresponding results between source items and resulting tasks.
+   */
+  useCorrespondingResults (): PromisePool<T, true> {
+    this.shouldResultsCorrespond = true
+
+    return this
+  }
+
+  /**
+   * Starts processing the promise pool by iterating over the items
+   * and running each item through the async `callback` function.
+   *
+   * @param {ProcessHandler} The async processing function receiving each item from the `items` array.
+   *
+   * @returns Promise<{ results, errors }>
+   */
+  async process<ResultType, ErrorType = any> (
+    callback: ProcessHandler<T, ResultType>
+  ): Promise<ReturnValue<T, ShouldUseCorrespondingResults extends true ? ResultType | symbol : ResultType, ErrorType>> {
+    return new PromisePoolExecutor<T, ResultType>()
+      .useConcurrency(this.concurrency)
+      .useCorrespondingResults(this.shouldResultsCorrespond)
+      .withTimeout(this.timeout)
+      .withHandler(callback)
+      .handleError(this.errorHandler)
+      .onTaskStarted(this.onTaskStartedHandlers)
+      .onTaskFinished(this.onTaskFinishedHandlers)
+      .for(this.items)
+      .start()
+  }
+}